--- conflicted
+++ resolved
@@ -1,3 +1,4 @@
+import sys
 import sys
 import time
 import unittest
@@ -144,8 +145,6 @@
                 self.cont.set_tpz_io_settings(*test_vector)
                 self.assertEqual(test_vector, self.cont.get_tpz_io_settings())
 
-
-<<<<<<< HEAD
 class GenericKpzTest:
     def test_kcubemmi_params(self):
         test_vector = (1, 2, 3, 4, 5, 6, 7, 8, 9)
@@ -172,6 +171,55 @@
             _RESERVED,
         )  # Adding reserved bytes for comparison
         self.assertEqual(expected_result, self.cont.get_trigio_config())
+
+
+class GenericTpaTest:
+    def test_loop_params(self):
+        test_vector = 1, 2, 3
+        self.cont.set_loop_params(*test_vector)
+        self.assertEqual(test_vector, self.cont.get_loop_params())
+
+    def test_oper_mode(self):
+        test_vector = 1
+        self.cont.set_quad_oper_mode(test_vector)
+        self.assertEqual(test_vector, self.cont.get_quad_oper_mode())
+
+    def test_position_demand_params(self):
+        test_vector = 100, 200, 300, 400
+        self.cont.set_quad_position_demand_params(*test_vector)
+        self.assertEqual(test_vector, self.cont.get_quad_position_demand_params())
+
+    def test_status_bits(self):
+        test_vector = 0x1A2B3C4D
+        self.cont.set_quad_status_bits(test_vector)
+        self.assertEqual(test_vector, self.cont.get_quad_status_bits())
+
+    def test_display_settings(self):
+        test_vector = 150, 2, 30
+        self.cont.set_quad_display_settings(*test_vector)
+        self.assertEqual(test_vector, self.cont.get_quad_display_settings())
+
+    def test_position_outputs(self):
+        test_vector = -15000, 15000
+        self.cont.set_quad_position_outputs(*test_vector)
+        self.assertEqual(test_vector, self.cont.get_quad_position_outputs())
+
+    def test_loop_params2(self):
+        test_vector = 1.5, 2.5, 3.5, 100.0, 200.0, 1.0, 1, 0
+        self.cont.set_quad_loop_params2(*test_vector)
+        self.assertEqual(test_vector, self.cont.get_quad_loop_params2())
+
+class GenericKpaTest(GenericTpaTest):
+
+    def test_trigger_config(self):
+        test_vector = 1, 0, 100, 200, 50, 2, 1, 150, 250, 75
+        self.cont.set_trigger_config(*test_vector)
+        self.assertEqual(test_vector, self.cont.get_trigger_config())
+
+    def test_digital_outputs(self):
+        test_vector = 0xFF
+        self.cont.set_digital_outputs(test_vector)
+        self.assertEqual(test_vector, self.cont.get_digital_outputs())
 
 class GenericTscTest:
     def test_absolute_position(self):
@@ -273,55 +321,6 @@
         )
         self.cont.set_kcubepostrig_params(*test_vector)
         self.assertEqual(test_vector, self.cont.get_kcubepostrig_params())
-=======
-class GenericTpaTest:
-    def test_loop_params(self):
-        test_vector = 1, 2, 3
-        self.cont.set_loop_params(*test_vector)
-        self.assertEqual(test_vector, self.cont.get_loop_params())
-
-    def test_oper_mode(self):
-        test_vector = 1
-        self.cont.set_quad_oper_mode(test_vector)
-        self.assertEqual(test_vector, self.cont.get_quad_oper_mode())
-
-    def test_position_demand_params(self):
-        test_vector = 100, 200, 300, 400
-        self.cont.set_quad_position_demand_params(*test_vector)
-        self.assertEqual(test_vector, self.cont.get_quad_position_demand_params())
-
-    def test_status_bits(self):
-        test_vector = 0x1A2B3C4D
-        self.cont.set_quad_status_bits(test_vector)
-        self.assertEqual(test_vector, self.cont.get_quad_status_bits())
-
-    def test_display_settings(self):
-        test_vector = 150, 2, 30
-        self.cont.set_quad_display_settings(*test_vector)
-        self.assertEqual(test_vector, self.cont.get_quad_display_settings())
-
-    def test_position_outputs(self):
-        test_vector = -15000, 15000
-        self.cont.set_quad_position_outputs(*test_vector)
-        self.assertEqual(test_vector, self.cont.get_quad_position_outputs())
-
-    def test_loop_params2(self):
-        test_vector = 1.5, 2.5, 3.5, 100.0, 200.0, 1.0, 1, 0
-        self.cont.set_quad_loop_params2(*test_vector)
-        self.assertEqual(test_vector, self.cont.get_quad_loop_params2())
-
-class GenericKpaTest(GenericTpaTest):
-
-    def test_trigger_config(self):
-        test_vector = 1, 0, 100, 200, 50, 2, 1, 150, 250, 75
-        self.cont.set_trigger_config(*test_vector)
-        self.assertEqual(test_vector, self.cont.get_trigger_config())
-
-    def test_digital_outputs(self):
-        test_vector = 0xFF
-        self.cont.set_digital_outputs(test_vector)
-        self.assertEqual(test_vector, self.cont.get_digital_outputs())
->>>>>>> 2091418f
 
 
 class TestTdcSim(GenericRPCCase, GenericTdcTest):
@@ -361,10 +360,19 @@
         except:
             self.skipTest("Could not start server")
 
-<<<<<<< HEAD
-
 class TestKpzSim(GenericRPCCase, GenericKpzTest):
-=======
+    def setUp(self):
+        GenericRPCCase.setUp(self)
+        command = (
+            sys.executable.replace("\\", "\\\\")
+            + " -m thorlabs_cube.aqctl_thorlabs_cube "
+            + "-p 3255 -P kpz101 --simulation"
+        )
+        try:
+            self.cont = self.start_server("kpz", command, 3255)
+        except:
+            self.skipTest("Could not start server")
+
 class TestTpaSim(GenericRPCCase, GenericTpaTest):
     def setUp(self):
         GenericRPCCase.setUp(self)
@@ -377,20 +385,10 @@
             self.skipTest("Could not start server")
 
 class TestKpaSim(GenericRPCCase, GenericKpaTest):
->>>>>>> 2091418f
     def setUp(self):
         GenericRPCCase.setUp(self)
         command = (
             sys.executable.replace("\\", "\\\\")
-<<<<<<< HEAD
-            + " -m thorlabs_cube.aqctl_thorlabs_cube "
-            + "-p 3255 -P kpz101 --simulation"
-        )
-        try:
-            self.cont = self.start_server("kpz", command, 3255)
-        except:
-            self.skipTest("Could not start server")
-=======
             + " -m thorlabs_tcube.aqctl_thorlabs_tcube "
             + "-p 3255 -P kpa101 --simulation"
         )
@@ -398,4 +396,17 @@
             self.cont = self.start_server("kpa", command, 3255)
         except Exception as e:
             self.skipTest(f"Could not start server: {e}")
->>>>>>> 2091418f
+
+
+class TestKpzSim(GenericRPCCase, GenericKpzTest):
+    def setUp(self):
+        GenericRPCCase.setUp(self)
+        command = (
+            sys.executable.replace("\\", "\\\\")
+            + " -m thorlabs_cube.aqctl_thorlabs_cube "
+            + "-p 3255 -P kpz101 --simulation"
+        )
+        try:
+            self.cont = self.start_server("kpz", command, 3255)
+        except:
+            self.skipTest("Could not start server")