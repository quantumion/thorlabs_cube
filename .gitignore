--- conflicted
+++ resolved
@@ -6,10 +6,6 @@
 # directories
 **/__pycache__/
 doc/_build/
-<<<<<<< HEAD
 **/**.egg-info/
-/venv
-/build
-=======
-**/**.egg-info/
->>>>>>> 7843cb9a
+venv/
+build/