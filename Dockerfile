FROM python:3.12-rc-slim-bookworm
SHELL ["/bin/bash", "-c"]
ENV DEBIAN_FRONTEND=noninteractive
ENV PIP_ROOT_USER_ACTION=ignore
ENV PYTHONDONTWRITEBYTECODE 1
ENV PYTHONUNBUFFERED 1

# Install base tools
RUN apt-get update && apt-get install -y --no-install-recommends \
    git=1:2.39.5-0+deb12u1 \
    && apt-get clean && rm -rf /var/lib/apt/lists/*
RUN python -m pip install --no-cache-dir --upgrade pip==24.1
<<<<<<< HEAD
=======

>>>>>>> 7843cb9a
WORKDIR /app
COPY . .

RUN python -m pip install --no-cache-dir .

ENTRYPOINT ["aqctl_thorlabs_cube"]
CMD ["-p", "3255", "-P", "kdc101", "-d", "/dev/ttyUSB0", "--bind", "*"]<|MERGE_RESOLUTION|>--- conflicted
+++ resolved
@@ -10,10 +10,7 @@
     git=1:2.39.5-0+deb12u1 \
     && apt-get clean && rm -rf /var/lib/apt/lists/*
 RUN python -m pip install --no-cache-dir --upgrade pip==24.1
-<<<<<<< HEAD
-=======
 
->>>>>>> 7843cb9a
 WORKDIR /app
 COPY . .
 
