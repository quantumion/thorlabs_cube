---
# builds and runs the thorlabs t/kcube control services
name: ablation_aim

services:
<<<<<<< HEAD
  # z_control:
  #   container_name: kdc101_z
  #   restart: always
  #   ports:
  #     - 3255:3255
  #   devices:
  #     - /dev/kdc101_z:/dev/ttyUSB0
  #   networks:
  #     - thorlabs_cube
  #   build:
  #     context: ./
  #     dockerfile: ./Dockerfile
  #   # to run in simulation mode, include "--simulation"
  #   # in the entrypoint command after port number
  #   entrypoint: ["aqctl_thorlabs_cube"]
  #   command: ["-p", "3255", "-P", "kdc101", "-d", "/dev/ttyUSB0", "--bind", "*"]

  # y_control:
  #   container_name: kdc101_y
  #   restart: always
  #   ports:
  #     - 3256:3255
  #   devices:
  #     - /dev/kdc101_y:/dev/ttyUSB0
  #   networks:
  #     - thorlabs_cube
  #   build:
  #     context: ./
  #     dockerfile: ./Dockerfile
  #   entrypoint: ["aqctl_thorlabs_cube"]
  #   command: ["-p", "3255", "-P", "kdc101", "-d", "/dev/ttyUSB0", "--bind", "*"]
=======
  y_control:
    container_name: kdc101_y
    restart: always
    ports:
      - 3255:3255
    devices:
      - /dev/kdc101_0:/dev/ttyUSB0
    networks:
      - thorlabs_cube
    build:
      context: ./
      dockerfile: ./Dockerfile
    # to run in simulation mode, include "--simulation"
    # in the entrypoint command after port number
    entrypoint: ["aqctl_thorlabs_cube"]
    command: ["-p", "3255", "-P", "kdc101", "-d", "/dev/ttyUSB0", "--bind", "*"]

  z_control:
    container_name: kdc101_z
    restart: always
    ports:
      - 3256:3255
    devices:
      - /dev/kdc101_1:/dev/ttyUSB0
    networks:
      - thorlabs_cube
    build:
      context: ./
      dockerfile: ./Dockerfile
    entrypoint: ["aqctl_thorlabs_cube"]
    command: ["-p", "3255", "-P", "kdc101", "-d", "/dev/ttyUSB0", "--bind", "*"]
>>>>>>> 7843cb9a

    kpz101:
        container_name: kpz101
        restart: always
        ports:
            - 3256:3255
        devices:
            - /dev/ttyUSB0
        networks:
            - thorlabs_cube
        build:
            context: ./
            dockerfile: ./Dockerfile
        entrypoint: [aqctl_thorlabs_cube]
        command: [-p, '3255', -P, kpz101, -d, /dev/ttyUSB0, --bind, '*']
networks:
    thorlabs_cube:<|MERGE_RESOLUTION|>--- conflicted
+++ resolved
@@ -3,39 +3,6 @@
 name: ablation_aim
 
 services:
-<<<<<<< HEAD
-  # z_control:
-  #   container_name: kdc101_z
-  #   restart: always
-  #   ports:
-  #     - 3255:3255
-  #   devices:
-  #     - /dev/kdc101_z:/dev/ttyUSB0
-  #   networks:
-  #     - thorlabs_cube
-  #   build:
-  #     context: ./
-  #     dockerfile: ./Dockerfile
-  #   # to run in simulation mode, include "--simulation"
-  #   # in the entrypoint command after port number
-  #   entrypoint: ["aqctl_thorlabs_cube"]
-  #   command: ["-p", "3255", "-P", "kdc101", "-d", "/dev/ttyUSB0", "--bind", "*"]
-
-  # y_control:
-  #   container_name: kdc101_y
-  #   restart: always
-  #   ports:
-  #     - 3256:3255
-  #   devices:
-  #     - /dev/kdc101_y:/dev/ttyUSB0
-  #   networks:
-  #     - thorlabs_cube
-  #   build:
-  #     context: ./
-  #     dockerfile: ./Dockerfile
-  #   entrypoint: ["aqctl_thorlabs_cube"]
-  #   command: ["-p", "3255", "-P", "kdc101", "-d", "/dev/ttyUSB0", "--bind", "*"]
-=======
   y_control:
     container_name: kdc101_y
     restart: always
@@ -67,7 +34,6 @@
       dockerfile: ./Dockerfile
     entrypoint: ["aqctl_thorlabs_cube"]
     command: ["-p", "3255", "-P", "kdc101", "-d", "/dev/ttyUSB0", "--bind", "*"]
->>>>>>> 7843cb9a
 
     kpz101:
         container_name: kpz101
@@ -75,7 +41,7 @@
         ports:
             - 3256:3255
         devices:
-            - /dev/ttyUSB0
+            - /dev/kpz101:/dev/ttyUSB0
         networks:
             - thorlabs_cube
         build:
