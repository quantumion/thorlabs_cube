--- conflicted
+++ resolved
@@ -8,11 +8,8 @@
 from sipyco.pc_rpc import simple_server_loop
 
 from thorlabs_cube.driver.kcube.kdc import Kdc, KdcSim
-<<<<<<< HEAD
+from thorlabs_cube.driver.kcube.kpz import Kpz, KpzSim
 from thorlabs_cube.driver.kcube.ksc import Ksc, KscSim
-=======
-from thorlabs_cube.driver.kcube.kpz import Kpz, KpzSim
->>>>>>> 8c37031d
 from thorlabs_cube.driver.tcube.tdc import Tdc, TdcSim
 from thorlabs_cube.driver.tcube.tpz import Tpz, TpzSim
 from thorlabs_cube.driver.tcube.tsc import Tsc, TscSim
@@ -66,20 +63,14 @@
                 dev = TscSim()
             elif product == "kdc101":
                 dev = KdcSim()
-<<<<<<< HEAD
             elif product == "ksc101":
                 dev = KscSim()
-            else:
-                raise ValueError(
-                    "Invalid product string (-P/--product). Choose from tdc001, tsc001, tpz001, kdc101 or ksc101"
-=======
             elif product == "kpz101":
                 dev = KpzSim()
             else:
                 raise ValueError(
                     "Invalid product string (-P/--product),"
                     " choose from tdc001, tpz001, or kdc101, kpz101"
->>>>>>> 8c37031d
                 )
         else:
             if product == "tdc001":
@@ -91,13 +82,8 @@
                 dev = Tsc(args.device)
             elif product == "kdc101":
                 dev = Kdc(args.device)
-<<<<<<< HEAD
             elif product == "ksc101":
                 dev = Ksc(args.device)
-            else:
-                raise ValueError(
-                    "Invalid product string (-P/--product). Choose from tdc001, tsc001, tpz001, kdc101 or ksc101"
-=======
             elif product == "kpz101":
                 dev = Kpz(args.device)
                 loop.run_until_complete(dev.get_tpz_io_settings())
@@ -105,7 +91,6 @@
                 raise ValueError(
                     "Invalid product string (-P/--product),"
                     " choose from tdc001, tpz001, kdc101, kpz101"
->>>>>>> 8c37031d
                 )
 
         try:
