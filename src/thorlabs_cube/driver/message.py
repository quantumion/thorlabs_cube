import struct as st
from enum import Enum


class MGMSG(Enum):
    HW_DISCONNECT = 0x0002
    HW_REQ_INFO = 0x0005
    HW_GET_INFO = 0x0006
    HW_START_UPDATEMSGS = 0x0011
    HW_STOP_UPDATEMSGS = 0x0012
    HUB_REQ_BAYUSED = 0x0065
    HUB_GET_BAYUSED = 0x0066
    HW_RESPONSE = 0x0080
    HW_RICHRESPONSE = 0x0081
    MOD_SET_CHANENABLESTATE = 0x0210
    MOD_REQ_CHANENABLESTATE = 0x0211
    MOD_GET_CHANENABLESTATE = 0x0212
    MOD_SET_DIGOUTPUTS = 0x0213
    MOD_REQ_DIGOUTPUTS = 0x0214
    MOD_GET_DIGOUTPUTS = 0x0215
    MOD_IDENTIFY = 0x0223
    MOT_SET_ENCCOUNTER = 0x0409
    MOT_REQ_ENCCOUNTER = 0x040A
    MOT_GET_ENCCOUNTER = 0x040B
    MOT_SET_POSCOUNTER = 0x0410
    MOT_REQ_POSCOUNTER = 0x0411
    MOT_GET_POSCOUNTER = 0x0412
    MOT_SET_VELPARAMS = 0x0413
    MOT_REQ_VELPARAMS = 0x0414
    MOT_GET_VELPARAMS = 0x0415
    MOT_SET_JOGPARAMS = 0x0416
    MOT_REQ_JOGPARAMS = 0x0417
    MOT_GET_JOGPARAMS = 0x0418
    MOT_SET_LIMSWITCHPARAMS = 0x0423
    MOT_REQ_LIMSWITCHPARAMS = 0x0424
    MOT_GET_LIMSWITCHPARAMS = 0x0425
    MOT_REQ_STATUSBITS = 0x0429
    MOT_GET_STATUSBITS = 0x042A
    MOT_GET_STATUSUPDATE = 0x0481
    MOT_REQ_STATUSUPDATE = 0x0480
    MOT_SET_GENMOVEPARAMS = 0x043A
    MOT_REQ_GENMOVEPARAMS = 0x043B
    MOT_GET_GENMOVEPARAMS = 0x043C
    MOT_SET_HOMEPARAMS = 0x0440
    MOT_REQ_HOMEPARAMS = 0x0441
    MOT_GET_HOMEPARAMS = 0x0442
    MOT_MOVE_HOME = 0x0443
    MOT_MOVE_HOMED = 0x0444
    MOT_SET_MOVERELPARAMS = 0x0445
    MOT_REQ_MOVERELPARAMS = 0x0446
    MOT_GET_MOVERELPARAMS = 0x0447
    MOT_MOVE_RELATIVE = 0x0448
    MOT_SET_MOVEABSPARAMS = 0x0450
    MOT_REQ_MOVEABSPARAMS = 0x0451
    MOT_GET_MOVEABSPARAMS = 0x0452
    MOT_MOVE_ABSOLUTE = 0x0453
    MOT_MOVE_VELOCITY = 0x0457
    MOT_MOVE_COMPLETED = 0x0464
    MOT_MOVE_STOP = 0x0465
    MOT_MOVE_STOPPED = 0x0466
    MOT_MOVE_JOG = 0x046A
    MOT_SUSPEND_ENDOFMOVEMSGS = 0x046B
    MOT_RESUME_ENDOFMOVEMSGS = 0x046C
    MOT_REQ_DCSTATUSUPDATE = 0x0490
    MOT_GET_DCSTATUSUPDATE = 0x0491
    MOT_ACK_DCSTATUSUPDATE = 0x0492
    MOT_SET_DCPIDPARAMS = 0x04A0
    MOT_REQ_DCPIDPARAMS = 0x04A1
    MOT_GET_DCPIDPARAMS = 0x04A2
    MOT_SET_POTPARAMS = 0x04B0
    MOT_REQ_POTPARAMS = 0x04B1
    MOT_GET_POTPARAMS = 0x04B2
    MOT_SET_AVMODES = 0x04B3
    MOT_REQ_AVMODES = 0x04B4
    MOT_GET_AVMODES = 0x04B5
    MOT_SET_BUTTONPARAMS = 0x04B6
    MOT_REQ_BUTTONPARAMS = 0x04B7
    MOT_GET_BUTTONPARAMS = 0x04B8
    MOT_SET_EEPROMPARAMS = 0x04B9
    MOT_SET_KCUBEMMIPARAMS = 0x0520
    MOT_REQ_KCUBEMMIPARAMS = 0x0521
    MOT_GET_KCUBEMMIPARAMS = 0x0522
    MOT_SET_KCUBETRIGIOCONFIG = 0x0523
    MOT_REQ_KCUBETRIGIOCONFIG = 0x0524
    MOT_GET_KCUBETRIGIOCONFIG = 0x0525
    MOT_SET_KCUBEPOSTRIGPARAMS = 0x0526
    MOT_REQ_KCUBEPOSTRIGPARAMS = 0x0527
    MOT_GET_KCUBEPOSTRIGPARAMS = 0x0528
    MOT_SET_SOL_OPERATINGMODE = 0x04C0
    MOT_REQ_SOL_OPERATINGMODE = 0x04C1
    MOT_GET_SOL_OPERATINGMODE = 0x04C2
    MOT_SET_SOL_CYCLEPARAMS = 0x04C3
    MOT_REQ_SOL_CYCLEPARAMS = 0x04C4
    MOT_GET_SOL_CYCLEPARAMS = 0x04C5
    MOT_SET_SOL_INTERLOCKMODE = 0x04C6
    MOT_REQ_SOL_INTERLOCKMODE = 0x04C7
    MOT_GET_SOL_INTERLOCKMODE = 0x04C8
    MOT_SET_SOL_STATE = 0x04CB
    MOT_REQ_SOL_STATE = 0x04CC
    MOT_GET_SOL_STATE = 0x04CD
    PZ_SET_POSCONTROLMODE = 0x0640
    PZ_REQ_POSCONTROLMODE = 0x0641
    PZ_GET_POSCONTROLMODE = 0x0642
    PZ_SET_OUTPUTVOLTS = 0x0643
    PZ_REQ_OUTPUTVOLTS = 0x0644
    PZ_GET_OUTPUTVOLTS = 0x0645
    PZ_SET_OUTPUTPOS = 0x0646
    PZ_REQ_OUTPUTPOS = 0x0647
    PZ_GET_OUTPUTPOS = 0x0648
    PZ_SET_INPUTVOLTSSRC = 0x0652
    PZ_REQ_INPUTVOLTSSRC = 0x0653
    PZ_GET_INPUTVOLTSSRC = 0x0654
    PZ_SET_PICONSTS = 0x0655
    PZ_REQ_PICONSTS = 0x0656
    PZ_GET_PICONSTS = 0x0657
    PZ_GET_PZSTATUSUPDATE = 0x0661
    PZ_SET_OUTPUTLUT = 0x0700
    PZ_REQ_OUTPUTLUT = 0x0701
    PZ_GET_OUTPUTLUT = 0x0702
    PZ_SET_OUTPUTLUTPARAMS = 0x0703
    PZ_REQ_OUTPUTLUTPARAMS = 0x0704
    PZ_GET_OUTPUTLUTPARAMS = 0x0705
    PZ_START_LUTOUTPUT = 0x0706
    PZ_STOP_LUTOUTPUT = 0x0707
    PZ_SET_EEPROMPARAMS = 0x07D0
    PZ_SET_TPZ_DISPSETTINGS = 0x07D1
    PZ_REQ_TPZ_DISPSETTINGS = 0x07D2
    PZ_GET_TPZ_DISPSETTINGS = 0x07D3
    PZ_SET_TPZ_IOSETTINGS = 0x07D4
    PZ_REQ_TPZ_IOSETTINGS = 0x07D5
    PZ_GET_TPZ_IOSETTINGS = 0x07D6
<<<<<<< HEAD
    KPZ_SET_KCUBEMMIPARAMS = 0x07F0
    KPZ_REQ_KCUBEMMIPARAMS = 0x07F1
    KPZ_GET_KCUBEMMIPARAMS = 0x07F2
    KPZ_SET_KCUBETRIGIOCONFIG = 0x07F3
    KPZ_REQ_KCUBETRIGIOCONFIG = 0x07F4
    KPZ_GET_KCUBETRIGIOCONFIG = 0x07F5
=======
    QUAD_SET_PARAMS = 0x0870
    QUAD_REQ_PARAMS = 0x0871
    QUAD_GET_PARAMS = 0x0872
    QUAD_SET_EEPROM_PARAMS = 0x0875
    QUAD_REQ_STATUSUPDATE = 0x0880
    QUAD_GET_STATUSUPDATE = 0x0881
    QUAD_ACK_STATUSUPDATE = 0x0882


class QUADMSG(Enum):
    QUAD_LOOP_PARAMS_SUB_ID: int = 0x1
    QUAD_READINGS_SUB_ID: int = 0x3
    QUAD_POSITION_DEMAND_PARAMS_SUB_ID: int = 0x5
    QUAD_OPER_MODE_SUB_ID: int = 0x7
    QUAD_STATUS_BITS_SUB_ID: int = 0x9
    QUAD_DISP_SETTINGS_SUB_ID: int = 0xB
    QUAD_POSITION_OUTPUTS_SUB_ID: int = 0xD
    QUAD_LOOP_PARAMS_TWO_SUB_ID = 0xE
    QUAD_KPA_TRIGIO_SUB_ID: int = 0x0F
    QUAD_KPA_DIGOPS_SUB_ID: int = 0x10
>>>>>>> 2091418f


class Direction:
    def __init__(self, direction):
        if direction not in (1, 2):
            raise ValueError("Direction must be either 1 or 2")
        self.direction = direction

    def __str__(self):
        if self.direction == 1:
            return "forward"
        else:
            return "backward"


class MsgError(Exception):
    pass


class Message:
    def __init__(self, id, param1=0, param2=0, dest=0x50, src=0x01, data=None):
        if data is not None:
            dest |= 0x80
        self.id = id
        self.param1 = param1
        self.param2 = param2
        self.dest = dest
        self.src = src
        self.data = data

    def __str__(self):
        return (
            "<Message {} p1=0x{:02x} p2=0x{:02x} "
            "dest=0x{:02x} src=0x{:02x}>".format(
                self.id, self.param1, self.param2, self.dest, self.src
            )
        )

    @staticmethod
    def unpack(data):
        id, param1, param2, dest, src = st.unpack("<HBBBB", data[:6])
        data = data[6:]
        if dest & 0x80:
            if data and len(data) != param1 | (param2 << 8):
                raise ValueError(
                    "If data are provided, param1 and param2"
                    " should contain the data length"
                )
        else:
            data = None
        return Message(MGMSG(id), param1, param2, dest, src, data)

    def pack(self):
        if self.has_data:
            return (
                st.pack(
                    "<HHBB",
                    self.id.value,
                    len(self.data),
                    self.dest | 0x80,
                    self.src,
                )
                + self.data
            )
        else:
            return st.pack(
                "<HBBBB",
                self.id.value,
                self.param1,
                self.param2,
                self.dest,
                self.src,
            )

    @property
    def has_data(self):
        return self.dest & 0x80

    @property
    def data_size(self):
        if self.has_data:
            return self.param1 | (self.param2 << 8)
        else:
            raise ValueError<|MERGE_RESOLUTION|>--- conflicted
+++ resolved
@@ -129,14 +129,12 @@
     PZ_SET_TPZ_IOSETTINGS = 0x07D4
     PZ_REQ_TPZ_IOSETTINGS = 0x07D5
     PZ_GET_TPZ_IOSETTINGS = 0x07D6
-<<<<<<< HEAD
     KPZ_SET_KCUBEMMIPARAMS = 0x07F0
     KPZ_REQ_KCUBEMMIPARAMS = 0x07F1
     KPZ_GET_KCUBEMMIPARAMS = 0x07F2
     KPZ_SET_KCUBETRIGIOCONFIG = 0x07F3
     KPZ_REQ_KCUBETRIGIOCONFIG = 0x07F4
     KPZ_GET_KCUBETRIGIOCONFIG = 0x07F5
-=======
     QUAD_SET_PARAMS = 0x0870
     QUAD_REQ_PARAMS = 0x0871
     QUAD_GET_PARAMS = 0x0872
@@ -157,7 +155,6 @@
     QUAD_LOOP_PARAMS_TWO_SUB_ID = 0xE
     QUAD_KPA_TRIGIO_SUB_ID: int = 0x0F
     QUAD_KPA_DIGOPS_SUB_ID: int = 0x10
->>>>>>> 2091418f
 
 
 class Direction:
